# Copyright 2025 Thousand Brains Project
# Copyright 2023 Numenta Inc.
#
# Copyright may exist in Contributors' modifications
# and/or contributions to the work.
#
# Use of this source code is governed by the MIT
# license that can be found in the LICENSE file or at
# https://opensource.org/licenses/MIT.
import json
import os
from copy import deepcopy
from dataclasses import dataclass, field
from pathlib import Path
from typing import List, Mapping, Optional, Tuple

import numpy as np
from tbp.monty.frameworks.config_utils.config_args import (
    EvalEvidenceLMLoggingConfig,
    MotorSystemConfigCurInformedSurfaceGoalStateDriven,
    MotorSystemConfigInformedGoalStateDriven,
    ParallelEvidenceLMLoggingConfig,
)
from tbp.monty.frameworks.config_utils.make_dataset_configs import (
    PredefinedObjectInitializer,
)
from tbp.monty.frameworks.loggers.monty_handlers import (
    BasicCSVStatsHandler,
    DetailedJSONHandler,
    ReproduceEpisodeHandler,
)
from tbp.monty.frameworks.models.buffer import BufferEncoder
from tbp.monty.frameworks.models.evidence_matching import EvidenceGraphLM
from tbp.monty.frameworks.models.goal_state_generation import EvidenceGoalStateGenerator
from tbp.monty.frameworks.models.sensor_modules import (
    DetailedLoggingSM,
    FeatureChangeSM,
)
from tbp.monty.frameworks.utils.logging_utils import maybe_rename_existing_file

# - Path Settings
DMC_ROOT_DIR = Path(os.environ.get("DMC_ROOT_DIR", "~/tbp/results/dmc")).expanduser()
DMC_PRETRAIN_DIR = DMC_ROOT_DIR / "pretrained_models"
DMC_RESULTS_DIR = DMC_ROOT_DIR / "results"

# - Common Parameters
MAX_TOTAL_STEPS = 10_000
MIN_EVAL_STEPS = 20
MAX_EVAL_STEPS = 500

# - 5 Random Rotations
RANDOM_ROTATIONS_5 = [
    [19, 339, 301],
    [196, 326, 225],
    [68, 100, 252],
    [256, 284, 218],
    [259, 193, 172],
]


"""
Config Functions for Creating/Modifying Evaluation Experiments Configs
----------------------------------------------------------------------
Note: See `pretraining_experiments.py` for functions that return/modify configs
suitable for pretraining experiments.

"""


def get_dist_lm_config(
    sensor_module_id: str = "patch",
    color: bool = True,
) -> Mapping:
    """Create a learning module config for a distant agent.

    This function returns a learning module config that uses default settings for
    DMC distant agent evaluation experiments. It is identical to the surface agent LM
    config (see `get_surf_lm_config`) except for the goal state generator's
    `desired_object_distance` argument (which is set to 0.03 meters, rather than
    0.025 meters as in the surface agent LM config).

    NOTE: Separate functions for getting distant vs surface agent LM configs were
    created for development purposes, but they may be merged in the future given
    that their respective defaults have not diverged.

    Args:
        sensor_module_id (str): The sensor module this LM receives input from.
          Defaults to "patch" which is appropriate for single-LM experiments.
        color (bool): Whether to include color (HSV) features. Defaults to True. If
          False, then color-related parameters are removed.

    Returns:
        dict: A dictionry with two items:
            - "learning_module_class": The EvidenceGraphLM class.
            - "learning_module_args": A dictionary of arguments for the EvidenceGraphLM
              class.
    """
    out = dict(
        learning_module_class=EvidenceGraphLM,
        learning_module_args=dict(
            # Specify graph matching thresholds and tolerances.
            max_match_distance=0.01,  # 1 cm
            tolerances={
                sensor_module_id: {
                    "hsv": np.array([0.1, 0.2, 0.2]),
                    "principal_curvatures_log": np.ones(2),
                }
            },
            feature_weights={
                sensor_module_id: {
                    "hsv": np.array([1, 0.5, 0.5]),
                }
            },
            # Update all hypotheses with evidence > 80% of max evidence.
            evidence_update_threshold="80%",
<<<<<<< HEAD
            x_percent_threshold=80,
            # Look at 10 closest points stored in the search radius (at most).
=======
            x_percent_threshold=20,
            # Look at `n` closest points stored in the search radius (at most).
>>>>>>> 0dbe54ba
            max_nneighbors=10,
            # Goal state generator which is used for model-based action suggestions.
            gsg_class=EvidenceGoalStateGenerator,
            gsg_args=dict(
                # Tolerance(s) when determining goal-state success
                goal_tolerances=dict(
                    location=0.015,  # distance in meters
                ),
                elapsed_steps_factor=10,
                # Number of necessary steps for a hypothesis goal-state to be considered
                min_post_goal_success_steps=5,
                desired_object_distance=0.03,  # Further than surface agent.
            ),
        ),
    )
    if not color:
        out["learning_module_args"]["tolerances"][sensor_module_id].pop("hsv")
        out["learning_module_args"]["feature_weights"][sensor_module_id].pop("hsv")

    return out


def get_surf_lm_config(
    sensor_module_id: str = "patch",
    color: bool = True,
) -> Mapping:
    """Create a learning module config for a surface agent.

    This function returns a learning module config that uses default settings for
    DMC surface agent evaluation experiments. It is identical to the distant agent LM
    config (see `get_dist_lm_config`) except for the goal state generator's
    `desired_object_distance` argument (which is set to 0.025 meters, rather than
    0.03 meters as in the distant agent LM config).

    NOTE: Separate functions for getting distant vs surface agent LM configs were
    created for development purposes, but they may be merged in the future given
    that their respective defaults have not diverged.

    Args:
        sensor_module_id (str): The sensor module this LM receives input from.
          Defaults to "patch" which is appropriate for single-LM experiments.
        color (bool): Whether to include color (HSV) features. Defaults to True. If
          False, then color-related parameters are removed.

    Returns:
        dict: A dictionry with two items:
            - "learning_module_class": The EvidenceGraphLM class.
            - "learning_module_args": A dictionary of arguments for the EvidenceGraphLM
              class.
    """
    out = dict(
        learning_module_class=EvidenceGraphLM,
        learning_module_args=dict(
            # Specify graph matching thresholds and tolerances.
            max_match_distance=0.01,  # 1 cm
            tolerances={
                sensor_module_id: {
                    "hsv": np.array([0.1, 0.2, 0.2]),
                    "principal_curvatures_log": np.ones(2),
                }
            },
            feature_weights={
                sensor_module_id: {
                    "hsv": np.array([1, 0.5, 0.5]),
                }
            },
            # Update all hypotheses with evidence > 80% of max evidence.
            evidence_update_threshold="80%",
<<<<<<< HEAD
            x_percent_threshold=80,
            # Look at 10 closest points stored in the search radius (at most).
=======
            x_percent_threshold=20,
            # Look at `n` closest points stored in the search radius (at most).
>>>>>>> 0dbe54ba
            max_nneighbors=10,
            # Goal state generator which is used for model-based action suggestions.
            gsg_class=EvidenceGoalStateGenerator,
            gsg_args=dict(
                # Tolerance(s) when determining goal-state success
                goal_tolerances=dict(
                    location=0.015,  # distance in meters
                ),
                elapsed_steps_factor=10,
                # Number of necessary steps for a hypothesis goal-state to be considered
                min_post_goal_success_steps=5,
                desired_object_distance=0.025,  # Closer than distant agent.
            ),
        ),
    )
    if not color:
        out["learning_module_args"]["tolerances"][sensor_module_id].pop("hsv")
        out["learning_module_args"]["feature_weights"][sensor_module_id].pop("hsv")

    return out


def get_dist_patch_config(
    sensor_module_id: str = "patch",
    color: bool = True,
) -> Mapping:
    """Get default feature-change sensor module config for distant agent.

    Args:
        sensor_module_id (str, optional): ID for the sensor module. Defaults to "patch".
        color (bool, optional): Whether to include color features. Defaults to True.

    Returns:
        dict: Configuration dictionary containing:
            - sensor_module_class: The FeatureChangeSM class
            - sensor_module_args: Dict of arguments including features list,
              delta thresholds, and other sensor module settings
    """
    out = dict(
        sensor_module_class=FeatureChangeSM,
        sensor_module_args=dict(
            sensor_module_id=sensor_module_id,
            features=[
                # morphological features (necessarry)
                "pose_vectors",
                "pose_fully_defined",
                # non-morphological features (optional)
                "on_object",
                "principal_curvatures_log",
                "hsv",
            ],
            delta_thresholds={
                "on_object": 0,
                "distance": 0.01,
            },
            surf_agent_sm=False,
            save_raw_obs=False,
        ),
    )
    if not color:
        out["sensor_module_args"]["features"].remove("hsv")
    return out


def get_surf_patch_config(
    sensor_module_id: str = "patch",
    color: bool = True,
) -> Mapping:
    """Get default feature-change sensor module config for surface agent.

    Args:
        sensor_module_id (str, optional): ID for the sensor module. Defaults to "patch".
        color (bool, optional): Whether to include color features. Defaults to True.

    Returns:
        dict: Configuration dictionary containing:
            - sensor_module_class: The FeatureChangeSM class
            - sensor_module_args: Dict of arguments including features list,
              delta thresholds, and other sensor module settings
    """
    out = dict(
        sensor_module_class=FeatureChangeSM,
        sensor_module_args=dict(
            sensor_module_id=sensor_module_id,
            features=[
                # morphological features (necessarry)
                "pose_vectors",
                "pose_fully_defined",
                "on_object",
                # non-morphological features (optional)
                "object_coverage",
                "min_depth",
                "mean_depth",
                "principal_curvatures",
                "principal_curvatures_log",
                "hsv",
            ],
            delta_thresholds={
                "on_object": 0,
                "distance": 0.01,
            },
            surf_agent_sm=True,
            save_raw_obs=False,
        ),
    )
    if not color:
        out["sensor_module_args"]["features"].remove("hsv")

    return out


def get_view_finder_config() -> Mapping:
    """Get default view finder sensor module config for evaluation.

    The view finder sensor module is used to log detailed observations during
    evaluation. It uses the DetailedLoggingSM class with minimal configuration - just
    setting the sensor module ID and disabling raw observation saving.

    Returns:
        dict: Configuration dictionary containing:
            - sensor_module_class: The DetailedLoggingSM class
            - sensor_module_args: Dict with sensor_module_id and save_raw_obs settings
    """
    return dict(
        sensor_module_class=DetailedLoggingSM,
        sensor_module_args=dict(
            sensor_module_id="view_finder",
            save_raw_obs=False,
        ),
    )


def get_dist_motor_config() -> MotorSystemConfigInformedGoalStateDriven:
    """Get default motor system config for distant agent evaluation experiments.

    Returns:
        MotorSystemConfigInformedGoalStateDriven: Motor system configuration for
            distant agents that uses goal states to drive actions.
    """
    return MotorSystemConfigInformedGoalStateDriven()


def get_surf_motor_config() -> MotorSystemConfigCurInformedSurfaceGoalStateDriven:
    """Get default motor system config for surface agent evaluation experiments.

    Returns:
        MotorSystemConfigCurInformedSurfaceGoalStateDriven: Motor system configuration
            for surface agents that uses curvature-informed goal states to drive
            actions.
    """
    return MotorSystemConfigCurInformedSurfaceGoalStateDriven()


"""
Functions for generating variations of existing configs.
--------------------------------------------------------
"""


def add_sensor_noise(
    config: Mapping,
    color: bool = True,
    pose_vectors: float = 2.0,
    hsv: float = 0.1,
    principal_curvatures_log: float = 0.1,
    pose_fully_defined: float = 0.01,
    location: float = 0.002,
) -> None:
    """Add sensor noise to an experiment config. Modifies the config in-place.

    Applies noise parameters to all sensor modules except the view finder. The
    `color` parameter controls whether to add 'hsv' noise. Set this to `False` for
    touch agent experiments or when a a monty model uses a pretrained model
    constructed with a touch agent (i.e., for multimodal experiments).

    Args:
        config (dict): Experiment config to add sensor noise to.
    """
    noise_params = {
        "pose_vectors": pose_vectors,
        "hsv": hsv,
        "principal_curvatures_log": principal_curvatures_log,
        "pose_fully_defined": pose_fully_defined,
        "location": location,
    }
    if not color:
        noise_params.pop("hsv")

    for sm_dict in config["monty_config"].sensor_module_configs.values():
        sm_args = sm_dict["sensor_module_args"]
        if sm_args["sensor_module_id"] == "view_finder":
            continue
        sm_args["noise_params"] = noise_params


def make_noise_variant(
    template: Mapping,
    color: bool = True,
    run_name: Optional[str] = None,
) -> Mapping:
    """Create a copy of an experiment config with added sensor noise.

    Args:
        template (Mapping): Experiment config to copy.
        color (bool): Whether to add noise to color features. Defaults to True.
        run_name (str, optional): Name of the new experiment. By default, this
          function will add "_noise" to the template config's run name (if possible),
          but the run name can be specified directly via this parameter.

    Returns:
        Mapping: Copy of `template` with added sensor noise.
    """
    config = deepcopy(template)

    # Optionally, use the provided run name. Otherwise, append "_noise" to the
    # existing run name (if one exists).
    if run_name:
        config["logging_config"].run_name = run_name
    else:
        template_name = config["logging_config"].run_name
        if template_name:
            config["logging_config"].run_name = f"{template_name}_noise"

    # Add sensor noise. Modifies `config` in-place.
    add_sensor_noise(config, color=color)

    return config


def make_randrot_variant(
    template: Mapping,
    run_name: Optional[str] = None,
) -> Mapping:
    """Create a copy of an experiment config that uses the 5 "random" rotations.

    Args:
        template (Mapping): Experiment config to copy.
        run_name (str, optional): Name of the new experiment. By default, this
          function will add "_randrot" to the template config's run name (if possible),
          but the run name can be specified directly via this parameter.

    Returns:
        Mapping: Copy of `template` that uses the 5 "random" rotations.
    """

    config = deepcopy(template)

    # Optionally, use the provided run name. Otherwise, append "_noise" to the
    # existing run name (if one exists).
    if run_name:
        config["logging_config"].run_name = run_name
    else:
        template_name = config["logging_config"].run_name
        if template_name:
            config["logging_config"].run_name = f"{template_name}_randrot"

    # Set up with 5 "random" rotations, and update the number of epochs.
    config["eval_dataloader_args"].object_init_sampler = PredefinedObjectInitializer(
        rotations=RANDOM_ROTATIONS_5
    )
    config["experiment_args"].n_eval_epochs = len(RANDOM_ROTATIONS_5)

    return config


def make_randrot_noise_variant(
    template: Mapping,
    color: bool = True,
    run_name: Optional[str] = None,
) -> Mapping:
    """Create a copy of an experiment config w/ sensor noise and  5 "random" rotations.

    Args:
        template (Mapping): Experiment config to copy.
        color (bool): Whether to add noise to color features. Defaults to True.
        run_name (str, optional): Name of the new experiment. By default, this
          function will add "_randrot_noise" to the template config's run name (if
          possible), but the run name can be specified directly via this parameter.

    Returns:
        Mapping: Copy of `template` that uses the 5 "random" rotations and has
        added sensor noise.
    """

    config = make_randrot_variant(template)
    config = make_noise_variant(config, color=color, run_name=run_name)
    return config


"""
Logging
--------------------------------------------------------------------------------
"""


class SelectiveEvidenceHandler(DetailedJSONHandler):
    """Detailed JSON Logger that saves limited LM and SM data for evidence logging.

    This handler stores the following subset of LM data:
     - `current_mlh`
     - `evidences`
     - `lm_processed_steps`
     - `possible_locations`
     - `possible_rotations`
     - `possible_matches`
     - `symmetry_evidence`
     - `symmetric_locations`
     - `symmetric_rotations`

    By default, all sensor module data is saved but only for steps where an LM
    has processed data which greatly reduces storage requirements. Furthermore,
    sensor module data can be omitted entirely via the `selective_handler_args`
    argument. For example, if the supplied argument for `selective_handler_args`
    is like:
    ```
    selector_handler_args = {"exclude": ["SM_0", "SM_1"]}
    ```
    then all sensor module data for `SM_0` and `SM_1` will be omitted.

    Though not otherwise used (to my knowledge), Monty does have a mechanism for
    passing arguments to a handler's `__init__` function. If the parent `LoggingConfig`
    has an attribute whose name matches a parameter in a handler's `__init__`, then
    that attribute will be supplied to the handler's `__init__`. To do so, use the
    `SelectiveEvidenceLoggingConfig` class and set the `selective_handler_args`
    attribute.

    """

    def __init__(self, selective_handler_args: Optional[Mapping] = None):
        super().__init__()
        self.handler_args = (
            deepcopy(selective_handler_args) if selective_handler_args else {}
        )

    def report_episode(
        self,
        data: Mapping,
        output_dir: str,
        episode: int,
        mode: str = "train",
        **kwargs,
    ):
        """Report episode data.

        Args:
            data (dict): Data to report. Contains keys "BASIC" and "DETAILED".
            output_dir (str): Directory to save the report.
            episode (int): Episode number within the epoch.
            mode (str): Either "train" or "eval".
            **kwargs: Additional keyword arguments.

        Changed name to report episode since we are currently running with
        reporting and flushing exactly once per episode.
        """
        # Initialize buffer data with limited LM and SM data.
        episode_total, buffer_data = self.init_buffer_data(
            data, episode, mode, **kwargs
        )

        # Subclasses could modify behavior by adding a few lines here.

        # Finally, write the data.
        self.save(episode_total, buffer_data, output_dir)

    def save(self, episode_total: int, buffer_data: Mapping, output_dir: str) -> None:
        """Save data to a JSON file.

        Args:
            episode_total (int): Cumulative episode number (not within epoch).
            buffer_data (Mapping): Data to save.
            output_dir (str): Directory to save the data to.
        """
        save_stats_path = os.path.join(output_dir, "detailed_run_stats.json")
        maybe_rename_existing_file(save_stats_path, ".json", self.report_count)
        with open(save_stats_path, "a") as f:
            json.dump({episode_total: buffer_data}, f, cls=BufferEncoder)
            f.write(os.linesep)

        print("Stats appended to " + save_stats_path)
        self.report_count += 1

    def init_buffer_data(
        self,
        data: Mapping,
        episode: int,
        mode: str,
        **kwargs,
    ) -> Tuple[int, Mapping]:
        """Initialize the output data dict.

        Populates the `buffer_data` dict with limited LM and SM data, but also
        removes any keys specified in `self.handler_args["exclude"]`.

        Args:
            data (Mapping): Data from the episode.
            episode (int): Episode number.
            mode (str): Either "train" or "eval".

        Returns:
            Tuple[int, Mapping]: The episode number and the data to save.
        """

        # Get basic and detailed data.
        if mode == "train":
            episode_total = kwargs["train_episodes_to_total"][episode]
            basic = data["BASIC"]["train_stats"][episode]
        elif mode == "eval":
            episode_total = kwargs["eval_episodes_to_total"][episode]
            basic = data["BASIC"]["eval_stats"][episode]
        detailed = data["DETAILED"][episode_total]

        buffer_data = deepcopy(basic)

        # Add LM data.
        lm_ids = [key for key in detailed if key.startswith("LM")]
        for lm_id in lm_ids:
            lm_dict = {
                "current_mlh": detailed[lm_id]["current_mlh"],
                "evidences": detailed[lm_id]["evidences"],
                "lm_processed_steps": detailed[lm_id]["lm_processed_steps"],
                "possible_locations": detailed[lm_id]["possible_locations"],
                "possible_rotations": detailed[lm_id]["possible_rotations"],
                "possible_matches": detailed[lm_id]["possible_matches"],
                "symmetry_evidence": detailed[lm_id]["symmetry_evidence"],
                "symmetric_locations": detailed[lm_id]["symmetric_locations"],
                "symmetric_rotations": detailed[lm_id]["symmetric_rotations"],
            }
            buffer_data[lm_id] = lm_dict

        # Add SM data, but only where LMs have processed data.
        sm_ids = [key for key in detailed if key.startswith("SM")]
        lm_processed_steps = self.find_lm_processed_steps(detailed)
        for sm_id in sm_ids:
            sm_dict = dict()
            for name in [
                "raw_observations",
                "processed_observations",
                "sm_properties",
            ]:
                if name in detailed[sm_id]:
                    lst = [detailed[sm_id][name][step] for step in lm_processed_steps]
                    sm_dict[name] = lst
            buffer_data[sm_id] = sm_dict

        # Handle excludes.
        exclude = self.handler_args.get("exclude", [])
        for key in exclude:
            buffer_data.pop(key, None)

        # Return cumulative episode number and buffer data.
        return episode_total, buffer_data

    def find_lm_processed_steps(self, detailed: Mapping) -> np.ndarray:
        """Find steps where any LM has processed data.

        Args:
            detailed (Mapping): Detailed stats.

        Returns:
            np.ndarray: Integer array of indices where at least one LM processed data.
        """
        lm_ids = [key for key in detailed if key.startswith("LM")]
        if len(lm_ids) == 1:
            bool_array = np.array(detailed[lm_ids[0]]["lm_processed_steps"])
        else:
            n_monty_steps = len(detailed[lm_ids[0]]["lm_processed_steps"])
            bool_array = np.zeros(n_monty_steps, dtype=bool)
            for step in range(n_monty_steps):
                processed = [
                    detailed[key]["lm_processed_steps"][step] for key in lm_ids
                ]
                bool_array[step] = any(processed)

        return np.atleast_1d(np.argwhere(bool_array).squeeze())


@dataclass
class SelectiveEvidenceLoggingConfig(EvalEvidenceLMLoggingConfig):
    """Logging config best used with `SelectiveEvidenceHandler`.

    Other than using a `SelectiveEvidenceHandler` by default, this config also
    has the `selective_handler_args` attribute which can be supplied to the
    `SelectiveEvidenceHandler`'s `__init__` method.
<<<<<<< HEAD
=======
    """

    output_dir: str = str(DMC_RESULTS_DIR)
    monty_handlers: List = field(
        default_factory=lambda: [
            BasicCSVStatsHandler,
            SelectiveEvidenceHandler,
            ReproduceEpisodeHandler,
        ]
    )
    wandb_group: str = "dmc"
    wandb_handlers: list = field(default_factory=list)
    monty_log_level: str = "DETAILED"
    selective_handler_args: dict = field(default_factory=dict)


@dataclass
class DMCEvalLoggingConfig(ParallelEvidenceLMLoggingConfig):
    """Basic logging config with DMC-specific output directory and wandb group.

    This config also drops the reproduce episode handler which is included
    as a default handler in `ParallelEvidenceLMLoggingConfig`.
>>>>>>> 0dbe54ba
    """

    output_dir: str = str(DMC_RESULTS_DIR)
    monty_handlers: List = field(
        default_factory=lambda: [
            BasicCSVStatsHandler,
<<<<<<< HEAD
            SelectiveEvidenceHandler,
            ReproduceEpisodeHandler,
        ]
    )
    wandb_group: str = "dmc"
    wandb_handlers: list = field(default_factory=list)
    monty_log_level: str = "DETAILED"
    selective_handler_args: dict = field(default_factory=dict)


@dataclass
class DMCEvalLoggingConfig(ParallelEvidenceLMLoggingConfig):
    """Logging config with DMC-specific output directory and wandb group.

    This config also drops the reproduce episode handler which is included
    as a default handler in `ParallelEvidenceLMLoggingConfig`.
    """

    output_dir: str = str(DMC_RESULTS_DIR)
    monty_handlers: List = field(
        default_factory=lambda: [
            BasicCSVStatsHandler,
=======
>>>>>>> 0dbe54ba
        ]
    )
    wandb_group: str = "dmc"<|MERGE_RESOLUTION|>--- conflicted
+++ resolved
@@ -113,13 +113,8 @@
             },
             # Update all hypotheses with evidence > 80% of max evidence.
             evidence_update_threshold="80%",
-<<<<<<< HEAD
-            x_percent_threshold=80,
-            # Look at 10 closest points stored in the search radius (at most).
-=======
             x_percent_threshold=20,
             # Look at `n` closest points stored in the search radius (at most).
->>>>>>> 0dbe54ba
             max_nneighbors=10,
             # Goal state generator which is used for model-based action suggestions.
             gsg_class=EvidenceGoalStateGenerator,
@@ -188,13 +183,8 @@
             },
             # Update all hypotheses with evidence > 80% of max evidence.
             evidence_update_threshold="80%",
-<<<<<<< HEAD
-            x_percent_threshold=80,
-            # Look at 10 closest points stored in the search radius (at most).
-=======
             x_percent_threshold=20,
             # Look at `n` closest points stored in the search radius (at most).
->>>>>>> 0dbe54ba
             max_nneighbors=10,
             # Goal state generator which is used for model-based action suggestions.
             gsg_class=EvidenceGoalStateGenerator,
@@ -678,8 +668,6 @@
     Other than using a `SelectiveEvidenceHandler` by default, this config also
     has the `selective_handler_args` attribute which can be supplied to the
     `SelectiveEvidenceHandler`'s `__init__` method.
-<<<<<<< HEAD
-=======
     """
 
     output_dir: str = str(DMC_RESULTS_DIR)
@@ -702,38 +690,12 @@
 
     This config also drops the reproduce episode handler which is included
     as a default handler in `ParallelEvidenceLMLoggingConfig`.
->>>>>>> 0dbe54ba
     """
 
     output_dir: str = str(DMC_RESULTS_DIR)
     monty_handlers: List = field(
         default_factory=lambda: [
             BasicCSVStatsHandler,
-<<<<<<< HEAD
-            SelectiveEvidenceHandler,
-            ReproduceEpisodeHandler,
-        ]
-    )
-    wandb_group: str = "dmc"
-    wandb_handlers: list = field(default_factory=list)
-    monty_log_level: str = "DETAILED"
-    selective_handler_args: dict = field(default_factory=dict)
-
-
-@dataclass
-class DMCEvalLoggingConfig(ParallelEvidenceLMLoggingConfig):
-    """Logging config with DMC-specific output directory and wandb group.
-
-    This config also drops the reproduce episode handler which is included
-    as a default handler in `ParallelEvidenceLMLoggingConfig`.
-    """
-
-    output_dir: str = str(DMC_RESULTS_DIR)
-    monty_handlers: List = field(
-        default_factory=lambda: [
-            BasicCSVStatsHandler,
-=======
->>>>>>> 0dbe54ba
         ]
     )
     wandb_group: str = "dmc"